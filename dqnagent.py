import networks
import tr_helpers
import experience
import tensorflow as tf
import numpy as np
import collections
import time
from collections import deque
from tensorboardX import SummaryWriter
<<<<<<< HEAD
import ray
=======

import multiprocessing
>>>>>>> a456fc45

default_config = {
    'GAMMA' : 0.99,
    'LEARNING_RATE' : 1e-3,
    'STEPS_PER_EPOCH' : 20,
    'BATCH_SIZE' : 64,
    'EPSILON' : 0.8,
    'EPSILON_DECAY_FRAMES' : 1e5,
    'MIN_EPSILON' : 0.02,
    'NUM_EPOCHS_TO_COPY' : 1000,
    'NUM_STEPS_FILL_BUFFER' : 10000,
    'NAME' : 'DQN',
    'IS_DOUBLE' : False,
    'SCORE_TO_WIN' : 20,
    'REPLAY_BUFFER_TYPE' : 'normal', # 'prioritized'
    'REPLAY_BUFFER_SIZE' :100000,
    'PRIORITY_BETA' : 0.4,
    'PRIORITY_ALPHA' : 0.6,
    'BETA_DECAY_FRAMES' : 1e5,
    'MAX_BETA' : 1.0,
    'NETWORK' : networks.AtariDQN(),
    'REWARD_SHAPER' : tr_helpers.DefaultRewardsShaper(),
    'EPISODES_TO_LOG' : 20, 
    'LIVES_REWARD' : 5, # 5 it is divider to calculate rewards, 5 lifes is one episode in breakout
    'STEPS_NUM' : 1,
    'ATOMS_NUM' : 51, # if atoms_num > 1 then it is distributional dqn https://arxiv.org/abs/1510.09142
    'V_MAX' : 10,
    'V_MIN' : -10,
    }





class DQNAgent:
    def __init__(self, env, sess, env_name, config = default_config):
        observation_shape = env.observation_space.shape
        actions_num = env.action_space.n
        self.network = config['NETWORK']
        self.config = config
        self.state_shape = observation_shape
        self.actions_num = actions_num
        self.writer = SummaryWriter()
        self.epsilon = self.config['EPSILON']
        self.rewards_shaper = self.config['REWARD_SHAPER']
        self.epsilon_processor = tr_helpers.LinearValueProcessor(self.config['EPSILON'], self.config['MIN_EPSILON'], self.config['EPSILON_DECAY_FRAMES'])
        self.beta_processor = tr_helpers.LinearValueProcessor(self.config['PRIORITY_BETA'], self.config['MAX_BETA'], self.config['BETA_DECAY_FRAMES'])
        self.env = env
        self.sess = sess
        self.steps_num = self.config['STEPS_NUM']
        self.states = deque([], maxlen=self.steps_num)
        self.is_prioritized = config['REPLAY_BUFFER_TYPE'] != 'normal'
        self.atoms_num = self.config['ATOMS_NUM']
        self.is_distributional = self.atoms_num > 1
    
        if self.is_distributional:
            self.v_min = self.config['V_MIN']
            self.v_max = self.config['V_MAX']
            self.delta_z = (self.v_max - self.v_min) /(self.atoms_num - 1)
            self.all_z = tf.range(self.v_min, self.v_max + self.delta_z, self.delta_z)

        if not self.is_prioritized:
            self.exp_buffer = experience.ReplayBuffer(config['REPLAY_BUFFER_SIZE'])
        else: 
            self.exp_buffer = experience.PrioritizedReplayBuffer(config['REPLAY_BUFFER_SIZE'], config['PRIORITY_ALPHA'])
            self.sample_weights_ph = tf.placeholder(tf.float32, shape= [None,] , name='sample_weights')
        
        self.obs_ph = tf.placeholder(tf.float32, shape=(None,) + self.state_shape , name = 'obs_ph')
        self.actions_ph = tf.placeholder(tf.int32, shape=[None,], name = 'actions_ph')
        self.rewards_ph = tf.placeholder(tf.float32, shape=[None,], name = 'rewards_ph')
        self.next_obs_ph = tf.placeholder(tf.float32, shape=(None,) + self.state_shape , name = 'next_obs_ph')
        self.is_done_ph = tf.placeholder(tf.float32, shape=[None,], name = 'is_done_ph')
        self.is_not_done = 1 - self.is_done_ph
        self.env_name = env_name
        self._reset()
        self.gamma = self.config['GAMMA']
        if self.atoms_num == 1:
            self.setup_qvalues(actions_num)
        else:
            self.setup_c51_qvalues(actions_num)
        
        self.saver = tf.train.Saver()
        self.assigns_op = [tf.assign(w_target, w_self, validate_shape=True) for w_self, w_target in zip(self.weights, self.target_weights)]

        sess.run(tf.global_variables_initializer())

    def setup_c51_qvalues(self, actions_num):
        self.qvalues_c51 = self.network('agent', self.obs_ph, actions_num)


    def setup_qvalues(self, actions_num):
        self.qvalues = self.network('agent', self.obs_ph, actions_num)
        self.target_qvalues = tf.stop_gradient(self.network('target', self.next_obs_ph, actions_num))

        if self.config['IS_DOUBLE'] == True:
            self.next_qvalues = tf.stop_gradient(self.network('agent', self.next_obs_ph, actions_num, reuse=True))

        self.weights = tf.get_collection(tf.GraphKeys.TRAINABLE_VARIABLES, scope='agent')
        self.target_weights = tf.get_collection(tf.GraphKeys.TRAINABLE_VARIABLES, scope='target')


        self.current_action_qvalues = tf.reduce_sum(tf.one_hot(self.actions_ph, actions_num) * self.qvalues, reduction_indices = 1)

        if self.config['IS_DOUBLE'] == True:
            self.next_selected_actions = tf.argmax(self.next_qvalues, axis = 1)
            self.next_selected_actions_onehot = tf.one_hot(self.next_selected_actions, actions_num)
            self.next_state_values_target = tf.stop_gradient( tf.reduce_sum( self.target_qvalues * self.next_selected_actions_onehot , reduction_indices=[1,] ))
        else:
            self.next_state_values_target = tf.stop_gradient(tf.reduce_max(self.target_qvalues, reduction_indices=1))

        self.gamma_step = tf.constant(self.gamma**self.steps_num, dtype=tf.float32)
        self.reference_qvalues = self.rewards_ph + self.gamma_step *self.is_not_done * self.next_state_values_target

        if self.is_prioritized:
            # we need to return l1 loss to update priority buffer
            self.abs_errors = tf.abs(self.current_action_qvalues - self.reference_qvalues) + 1e-5
            # the same as multiply gradients later (other way is used in different examples over internet) 
            self.td_loss = tf.losses.huber_loss(self.current_action_qvalues, self.reference_qvalues, reduction=tf.losses.Reduction.NONE) * self.sample_weights_ph
            self.td_loss_mean = tf.reduce_mean(self.td_loss) 
        else:
            self.td_loss_mean = tf.losses.huber_loss(self.current_action_qvalues, self.reference_qvalues, reduction=tf.losses.Reduction.MEAN)

        self.learning_rate = self.config['LEARNING_RATE']
        self.train_step = tf.train.AdamOptimizer(self.learning_rate).minimize(self.td_loss_mean, var_list=self.weights)

    def save(self, fn):
        self.saver.save(self.sess, fn)

    def restore(self, fn):
        self.saver.restore(self.sess, fn)

    def _reset(self):
        self.states.clear()
        self.state = self.env.reset()
        self.total_reward = 0.0
        self.total_shaped_reward = 0.0
        self.step_count = 0

    def get_qvalues(self, state):
        return self.sess.run(self.qvalues, {self.obs_ph: state})


    def get_action(self, state, epsilon=0.0):
        if np.random.random() < epsilon:
            action = self.env.action_space.sample()
        else:
            qvals = self.get_qvalues([state])
            action = np.argmax(qvals)
        return action      

    def play_steps(self, steps, epsilon=0.0):
        done_reward = None
        done_shaped_reward = None
        done_steps = None
        steps_rewards = 0
        cur_gamma = 1
        cur_states_len = len(self.states)
        # always break after one
        while True:
            if cur_states_len > 0:
                state = self.states[-1][0]
            else:
                state = self.state
            action = self.get_action(state, epsilon)
            new_state, reward, is_done, _ = self.env.step(action)
            reward = reward * (1 - is_done)
 
            self.step_count += 1
            self.total_reward += reward
            shaped_reward = self.rewards_shaper(reward)
            self.total_shaped_reward += shaped_reward
            self.states.append([new_state, action, shaped_reward])

            if len(self.states) < steps:
                break

            for i in range(steps):
                sreward = self.states[i][2]
                steps_rewards += sreward * cur_gamma
                cur_gamma = cur_gamma * self.gamma

            next_state, current_action, _ = self.states[0]
            self.exp_buffer.add(self.state, current_action, steps_rewards, new_state, is_done)
            self.state = next_state
            break

        if is_done:
            done_reward = self.total_reward
            done_steps = self.step_count
            done_shaped_reward = self.total_shaped_reward
            self._reset()
        return done_reward, done_shaped_reward, done_steps


    def load_weigths_into_target_network(self):
        self.sess.run(self.assigns_op)

    def sample_batch(self, exp_replay, batch_size):
        obs_batch, act_batch, reward_batch, next_obs_batch, is_done_batch  = exp_replay.sample(batch_size)
        return {
        self.obs_ph:obs_batch, self.actions_ph:act_batch, self.rewards_ph:reward_batch, 
        self.is_done_ph:is_done_batch, self.next_obs_ph:next_obs_batch
        }

    def sample_prioritized_batch(self, exp_replay, batch_size, beta):
        obs_batch, act_batch, reward_batch, next_obs_batch, is_done_batch,  sample_weights, sample_idxes = exp_replay.sample(batch_size, beta)
        batch = { self.obs_ph:obs_batch, self.actions_ph:act_batch, self.rewards_ph:reward_batch, 
        self.is_done_ph:is_done_batch, self.next_obs_ph:next_obs_batch, self.sample_weights_ph: sample_weights }
        return [batch , sample_idxes]

    def train(self):
        last_mean_rewards = -100500
        self.load_weigths_into_target_network()
        for _ in range(0, self.config['NUM_STEPS_FILL_BUFFER']):
            self.play_steps(self.steps_num, self.epsilon)

        STEPS_PER_EPOCH = self.config['STEPS_PER_EPOCH']
        NUM_EPOCHS_TO_COPY = self.config['NUM_EPOCHS_TO_COPY']
        BATCH_SIZE = self.config['BATCH_SIZE']
        LIVES_REWARD = self.config['LIVES_REWARD']
        EPISODES_TO_LOG = self.config['EPISODES_TO_LOG']
        frame = 0
        play_time = 0
        update_time = 0
        rewards = []
        shaped_rewards = []
        steps = []
        while True:
            t_play_start = time.time()
            self.epsilon = self.epsilon_processor(frame)
            self.beta = self.beta_processor(frame)

            for _ in range(0, STEPS_PER_EPOCH):
                reward, shaped_reward, step = self.play_steps(self.steps_num, self.epsilon)
                if reward != None:
                    steps.append(step)
                    rewards.append(reward)
                    shaped_rewards.append(shaped_reward)

            t_play_end = time.time()
            play_time += t_play_end - t_play_start
            
            # train
            frame = frame + STEPS_PER_EPOCH
            
            t_start = time.time()
            if self.is_prioritized:
                batch, idxes = self.sample_prioritized_batch(self.exp_buffer, batch_size=BATCH_SIZE, beta = self.beta)
                _, loss_t, errors_update = self.sess.run([self.train_step, self.td_loss_mean, self.abs_errors], batch)
                self.exp_buffer.update_priorities(idxes, errors_update)
            else:
                batch = self.sample_batch(self.exp_buffer, batch_size=BATCH_SIZE)
                _, loss_t = self.sess.run([self.train_step, self.td_loss_mean], batch)
            t_end = time.time()
            update_time += t_end - t_start

            if frame % 1000 == 0:
                print('Frames per seconds: ', 1000 / (update_time + play_time))
                self.writer.add_scalar('Frames per seconds: ', 1000 / (update_time + play_time), frame)
                self.writer.add_scalar('upd_time', update_time, frame)
                self.writer.add_scalar('play_time', play_time, frame)
                self.writer.add_scalar('loss', loss_t, frame)
                self.writer.add_scalar('epsilon', self.epsilon, frame)
                if self.is_prioritized:
                    self.writer.add_scalar('beta', self.beta, frame)
                    
                update_time = 0
                play_time = 0
            
            if len(rewards) == EPISODES_TO_LOG:
                d = EPISODES_TO_LOG / LIVES_REWARD
                mean_reward = np.sum(rewards) / d
                mean_shaped_reward = np.sum(shaped_rewards) / d
                mean_steps = np.sum(steps) / d 
                rewards = []
                shaped_rewards = []
                steps = []
                if mean_reward > last_mean_rewards:
                    print('saving next best rewards: ', mean_reward)
                    last_mean_rewards = mean_reward
                    self.save("./nn/" + self.config['NAME'] + self.env_name)
                    if last_mean_rewards > self.config['SCORE_TO_WIN']:
                        print('Network won!')
                        return

                self.writer.add_scalar('steps', mean_steps, frame)
                self.writer.add_scalar('reward', mean_reward, frame)
                self.writer.add_scalar('shaped_reward', mean_shaped_reward, frame)
                
                
                #clear_output(True)
            # adjust agent parameters
            if frame % NUM_EPOCHS_TO_COPY == 0:
                self.load_weigths_into_target_network()
<|MERGE_RESOLUTION|>--- conflicted
+++ resolved
@@ -7,12 +7,8 @@
 import time
 from collections import deque
 from tensorboardX import SummaryWriter
-<<<<<<< HEAD
 import ray
-=======
-
-import multiprocessing
->>>>>>> a456fc45
+
 
 default_config = {
     'GAMMA' : 0.99,

import common.a2c_common
from torch import optim
import torch 
from torch import nn
import algos_torch.torch_ext
import numpy as np
from algos_torch.running_mean_std import RunningMeanStd
import algos_torch.rnd_curiosity as rnd_curiosity

class DiscreteA2CAgent(common.a2c_common.DiscreteA2CBase):
    def __init__(self, base_name, observation_space, action_space, config):
<<<<<<< HEAD
        common.a2c_common.DiscreteA2CBase.__init__(self, base_name, observation_space, action_space, config)
        obs_shape = algos_torch.torch_ext.shape_whc_to_cwh(self.state_shape) 
=======
        common.a2c_common.DiscreteA2CBase.__init__(self, base_name, observation_space, action_space, config) 
        obs_shape = algos_torch.torch_ext.shape_whc_to_cwh(self.state_shape)
>>>>>>> d6441b6f
        config = {
            'actions_num' : self.actions_num,
            'input_shape' : obs_shape,
            'games_num' : 1,
            'batch_num' : 1,
        } 
        self.model = self.network.build(config)
        self.model.cuda()
        self.last_lr = float(self.last_lr)
        self.optimizer = optim.Adam(self.model.parameters(), float(self.last_lr))
        #self.optimizer = algos_torch.torch_ext.RangerQH(self.model.parameters(), float(self.last_lr))
        if self.normalize_input:
            self.running_mean_std = RunningMeanStd(obs_shape).cuda()
<<<<<<< HEAD

        if self.has_curiosity:
            self.rnd_curiosity = rnd_curiosity.RNDCurisityTrain(algos_torch.torch_ext.shape_whc_to_cwh(self.state_shape), self.curiosity_config['network'], 
                                    self.curiosity_config, self.writer, lambda obs: self._preproc_obs(obs))
=======
>>>>>>> d6441b6f

    def set_eval(self):
        self.model.eval()
        if self.normalize_input:
            self.running_mean_std.eval()


    def set_train(self):
        self.model.train()
        if self.normalize_input:
            self.running_mean_std.train()

    def update_epoch(self):
        self.epoch_num += 1
        return self.epoch_num

    def _preproc_obs(self, obs_batch):
        if obs_batch.dtype == np.uint8:
            obs_batch = torch.cuda.ByteTensor(obs_batch)
            obs_batch = obs_batch.float() / 255.0
        else:
            obs_batch = torch.cuda.FloatTensor(obs_batch)
        if len(obs_batch.size()) == 3:
            obs_batch = obs_batch.permute((0, 2, 1))
        if len(obs_batch.size()) == 4:
            obs_batch = obs_batch.permute((0, 3, 1, 2))
        if self.normalize_input:
            obs_batch = self.running_mean_std(obs_batch)
        return obs_batch

    def save(self, fn):
        state = {'epoch': self.epoch_num, 'model': self.model.state_dict(),
                'optimizer': self.optimizer.state_dict()}
        if self.normalize_input:
            state['running_mean_std'] = self.running_mean_std.state_dict()
        algos_torch.torch_ext.save_scheckpoint(fn, state)

    def restore(self, fn):
        algos_torch.torch_ext.load_checkpoint(fn, self.model, self.optimizer)
        self.epoch_num = checkpoint['epoch']
        self.model.load_state_dict(checkpoint['model'])
        if self.normalize_input:
            self.running_mean_std.load_state_dict(checkpoint['running_mean_std'])
        self.optimizer.load_state_dict(checkpoint['optimizer'])
        for state in self.optimizer.state.values():
            for k, v in state.items():
                if isinstance(v, torch.Tensor):
                    state[k] = v.cuda()

    def get_masked_action_values(self, obs, action_masks):
        obs = self._preproc_obs(obs)
        action_masks = torch.Tensor(action_masks).cuda()
        input_dict = {
            'is_train': False,
            'prev_actions': None, 
            'inputs' : obs,
            'action_masks' : action_masks
        }
        with torch.no_grad():
            neglogp, value, action, logits = self.model(input_dict)
        return action.detach().cpu().numpy(), value.detach().cpu().numpy(), neglogp.detach().cpu().numpy(), logits.detach().cpu().numpy(), None


    def get_action_values(self, obs):
        obs = self._preproc_obs(obs)
        self.model.eval()
        input_dict = {
            'is_train': False,
            'prev_actions': None, 
            'inputs' : obs,
        }
        with torch.no_grad():
            neglogp, value, action, logits = self.model(input_dict)
        return action.detach().cpu().numpy(), value.detach().cpu().numpy(), neglogp.detach().cpu().numpy(), None

    def get_values(self, obs):
        obs = self._preproc_obs(obs)
        self.model.eval()
        input_dict = {
            'is_train': False,
            'prev_actions': None, 
            'inputs' : obs
        }
        with torch.no_grad():
            neglogp, value, action, logits = self.model(input_dict)
        return value.detach().cpu().numpy()

    def get_intrinsic_reward(self, obs):
        obs = self._preproc_obs(obs)
        return self.rnd_curiosity.get_loss(obs)

    def train_intrinsic_reward(self, dict):
        obs = dict['obs']
        self.rnd_curiosity.train(obs)

    def get_weights(self):
        return torch.nn.utils.parameters_to_vector(self.model.parameters())
    
    def set_weights(self, weights):
        torch.nn.utils.vector_to_parameters(weights, self.model.parameters())

    def train_actor_critic(self, input_dict):
        self.model.train()
        value_preds_batch = torch.cuda.FloatTensor(input_dict['old_values'])
        old_action_log_probs_batch = torch.cuda.FloatTensor(input_dict['old_logp_actions'])
        advantage = torch.cuda.FloatTensor(input_dict['advantages'])
        return_batch = torch.cuda.FloatTensor(input_dict['returns'])
        actions_batch = torch.cuda.LongTensor(input_dict['actions'])
        obs_batch = input_dict['obs']
        obs_batch = self._preproc_obs(obs_batch)
        lr = self.last_lr
        kl = 1.0
        lr_mul = 1.0
        curr_e_clip = lr_mul * self.e_clip

        input_dict = {
            'is_train': True,
            'prev_actions': actions_batch, 
            'inputs' : obs_batch
        }
        action_log_probs, values, entropy = self.model(input_dict)

        if self.ppo:
            ratio = torch.exp(old_action_log_probs_batch - action_log_probs)
            surr1 = ratio * advantage
            surr2 = torch.clamp(ratio, 1.0 - curr_e_clip,
                                1.0 + curr_e_clip) * advantage
            a_loss = torch.max(-surr1, -surr2).mean()
        else:
            a_loss = (action_log_probs * advantage).mean()

        values = torch.squeeze(values)
        if self.clip_value:
            value_pred_clipped = value_preds_batch + \
                (values - value_preds_batch).clamp(-curr_e_clip, curr_e_clip)
            value_losses = (values - return_batch)**2
            value_losses_clipped = (value_pred_clipped - return_batch)**2
            c_loss = torch.max(value_losses,
                                         value_losses_clipped)
        else:
            c_loss = (return_batch - values)**2

        if self.has_curiosity:
            c_loss = c_loss.sum(dim=1).mean()
        else:
            c_loss = c_loss.mean()
        loss = a_loss + 0.5 *c_loss * self.critic_coef - entropy * self.entropy_coef

        self.optimizer.zero_grad()
        loss.backward()
        nn.utils.clip_grad_norm_(self.model.parameters(), self.grad_norm)
        self.optimizer.step()
        with torch.no_grad():
            kl_dist = 0.5 * ((old_action_log_probs_batch - action_log_probs)**2).mean()
            kl_dist = kl_dist.item()
            if self.is_adaptive_lr:
                if kl_dist > (2.0 * self.lr_threshold):
                    self.last_lr = max(self.last_lr / 1.5, 1e-6)
                if kl_dist < (0.5 * self.lr_threshold):
                    self.last_lr = min(self.last_lr * 1.5, 1e-2)    
        return a_loss.item(), c_loss.item(), entropy.item(), kl_dist, self.last_lr, lr_mul<|MERGE_RESOLUTION|>--- conflicted
+++ resolved
@@ -9,13 +9,9 @@
 
 class DiscreteA2CAgent(common.a2c_common.DiscreteA2CBase):
     def __init__(self, base_name, observation_space, action_space, config):
-<<<<<<< HEAD
         common.a2c_common.DiscreteA2CBase.__init__(self, base_name, observation_space, action_space, config)
         obs_shape = algos_torch.torch_ext.shape_whc_to_cwh(self.state_shape) 
-=======
-        common.a2c_common.DiscreteA2CBase.__init__(self, base_name, observation_space, action_space, config) 
-        obs_shape = algos_torch.torch_ext.shape_whc_to_cwh(self.state_shape)
->>>>>>> d6441b6f
+
         config = {
             'actions_num' : self.actions_num,
             'input_shape' : obs_shape,
@@ -29,13 +25,11 @@
         #self.optimizer = algos_torch.torch_ext.RangerQH(self.model.parameters(), float(self.last_lr))
         if self.normalize_input:
             self.running_mean_std = RunningMeanStd(obs_shape).cuda()
-<<<<<<< HEAD
 
         if self.has_curiosity:
             self.rnd_curiosity = rnd_curiosity.RNDCurisityTrain(algos_torch.torch_ext.shape_whc_to_cwh(self.state_shape), self.curiosity_config['network'], 
                                     self.curiosity_config, self.writer, lambda obs: self._preproc_obs(obs))
-=======
->>>>>>> d6441b6f
+
 
     def set_eval(self):
         self.model.eval()

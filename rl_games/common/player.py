from rl_games.common import env_configurations
import numpy as np
import torch


class BasePlayer(object):
    def __init__(self, config):
        self.config = config
        self.env_name = self.config['env_name']
        self.env_config = self.config.get('env_config', {})
        self.env = self.create_env()
        self.observation_space, self.action_space, self.num_agents = env_configurations.get_env_info(self.env)
        self.state_shape = list(self.observation_space.shape)
        self.is_tensor_obses = False

    def _preproc_obs(self, obs_batch):
        if obs_batch.dtype == torch.uint8:
            obs_batch = obs_batch.float() / 255.0
        if len(obs_batch.size()) == 3:
            obs_batch = obs_batch.permute((0, 2, 1))
        if len(obs_batch.size()) == 4:
            obs_batch = obs_batch.permute((0, 3, 1, 2))
        if self.normalize_input:
            obs_batch = self.running_mean_std(obs_batch)
        return obs_batch

    def env_step(self, env, actions):
        if not self.is_tensor_obses:
            actions = actions.cpu().numpy()
        obs, rewards, dones, infos = env.step(actions)

        if self.is_tensor_obses:
            return obs, rewards.cpu(), dones.cpu(), infos
        else:
            if np.isscalar(rewards):
                rewards = np.expand_dims(np.asarray(rewards), 0)
                dones = np.expand_dims(np.asarray(dones), 0)
            return torch.from_numpy(obs).cuda(), torch.from_numpy(rewards), torch.from_numpy(dones), infos

    def env_reset(self, env):
        obs = env.reset()
        if isinstance(obs, torch.Tensor):
            self.is_tensor_obses = True
        else:
            if self.observation_space.dtype == np.uint8:
                obs = torch.ByteTensor(obs).cuda()
            else:
                obs = torch.FloatTensor(obs).cuda()
        return obs

    def restore(self, fn):
        raise NotImplementedError('restore')

    def get_weights(self):
        pass
    
    def set_weights(self, weights):
        pass

    def create_env(self):
        return env_configurations.configurations[self.env_name]['env_creator'](**self.env_config)

    def get_action(self, obs, is_determenistic = False):
        raise NotImplementedError('step')
    
    def get_masked_action(self, obs, mask, is_determenistic = False):
        raise NotImplementedError('step') 

    def reset(self):
        raise NotImplementedError('raise')

<<<<<<< HEAD
    def _preproc_obs(self, obs_batch):
        if obs_batch.dtype == torch.uint8:
            obs_batch = obs_batch.float() / 255.0
        if len(obs_batch.size()) == 3:
            obs_batch = obs_batch.permute((0, 2, 1))
        if len(obs_batch.size()) == 4:
            obs_batch = obs_batch.permute((0, 3, 1, 2))
        if self.normalize_input:
            obs_batch = self.running_mean_std(obs_batch)
        return obs_batch

    def run(self, n_games=100, n_game_life = 1, render= False, is_determenistic = True):
        self.env = self.create_env()
        import cv2
=======
    def run(self, n_games=5000, n_game_life = 1, render = False, is_determenistic = True):
>>>>>>> ffe169d5
        sum_rewards = 0
        sum_steps = 0
        sum_game_res = 0
        n_games = n_games * n_game_life
        games_played = 0
        has_masks = False
        has_masks_func = getattr(self.env, "has_action_mask", None) is not None
        
        if has_masks_func:
            has_masks = self.env.has_action_mask()

        for _ in range(n_games):
            if games_played >= n_games:
                break

            s = self.env_reset(self.env)
            batch_size = 1
            if len(s.size()) > len(self.state_shape):
                batch_size = s.size()[0]
            
            cr = torch.zeros(batch_size, dtype=torch.float32)
            steps = torch.zeros(batch_size, dtype=torch.float32)
            for _ in range(5000):
                if has_masks:
                    masks = self.env.get_action_mask()
                    action = self.get_masked_action(s, masks, is_determenistic)
                else:
                    action = self.get_action(s, is_determenistic)
                s, r, done, info =  self.env_step(self.env, action)
                cr += r
                steps += 1

                if render:
                    self.env.render(mode = 'human')

                done_indices = done.nonzero()[::self.num_agents]
                done_count = len(done_indices)

                games_played += done_count
                
                if done_count > 0:
                    cur_rewards = cr[done_indices].sum().item()
                    cur_steps = steps[done_indices].sum().item()

                    cr = cr * (1.0 - done.float())
                    steps = steps * (1.0 - done.float())
                    sum_rewards += cur_rewards
                    sum_steps += cur_steps
                    game_res = 0

                    if info is not None:
                        game_res = info.get('battle_won', 0.5)

                    print('reward:', cur_rewards/done_count * n_game_life, 'steps:', cur_steps/done_count * n_game_life, 'w:', game_res)
                    sum_game_res += game_res
                    if batch_size//self.num_agents == 1 or games_played >= n_games:
                        break

        print('av reward:', sum_rewards / games_played * n_game_life, 'av steps:', sum_steps / games_played * n_game_life, 'winrate:', sum_game_res / games_played * n_game_life)<|MERGE_RESOLUTION|>--- conflicted
+++ resolved
@@ -69,24 +69,7 @@
     def reset(self):
         raise NotImplementedError('raise')
 
-<<<<<<< HEAD
-    def _preproc_obs(self, obs_batch):
-        if obs_batch.dtype == torch.uint8:
-            obs_batch = obs_batch.float() / 255.0
-        if len(obs_batch.size()) == 3:
-            obs_batch = obs_batch.permute((0, 2, 1))
-        if len(obs_batch.size()) == 4:
-            obs_batch = obs_batch.permute((0, 3, 1, 2))
-        if self.normalize_input:
-            obs_batch = self.running_mean_std(obs_batch)
-        return obs_batch
-
-    def run(self, n_games=100, n_game_life = 1, render= False, is_determenistic = True):
-        self.env = self.create_env()
-        import cv2
-=======
     def run(self, n_games=5000, n_game_life = 1, render = False, is_determenistic = True):
->>>>>>> ffe169d5
         sum_rewards = 0
         sum_steps = 0
         sum_game_res = 0

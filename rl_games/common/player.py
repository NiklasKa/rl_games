import time
import gym
import numpy as np
import torch
import copy
<<<<<<< HEAD
import os
import re
from datetime import datetime
from torch.utils.tensorboard import SummaryWriter
from torch.utils.tensorboard.summary import hparams

=======
from rl_games.common import vecenv
>>>>>>> fa1c13cc
from rl_games.common import env_configurations
from rl_games.algos_torch import model_builder


class BasePlayer(object):

    def __init__(self, params):
        self.config = config = params['config']
        self.load_networks(params)
        self.env_name = self.config['env_name']
        self.player_config = self.config.get('player', {})
        self.env_config = self.config.get('env_config', {})
        self.env_config = self.player_config.get('env_config', self.env_config)
        self.env_info = self.config.get('env_info')
        self.clip_actions = config.get('clip_actions', True)
        self.seed = self.env_config.pop('seed', None)
        if self.env_info is None:
            use_vecenv = self.player_config.get('use_vecenv', False)
            if use_vecenv:
                print('[BasePlayer] Creating vecenv: ', self.env_name)
                self.env = vecenv.create_vec_env(
                    self.env_name, self.config['num_actors'], **self.env_config)
                self.env_info = self.env.get_env_info()
            else:
                print('[BasePlayer] Creating regular env: ', self.env_name)
                self.env = self.create_env()
                self.env_info = env_configurations.get_env_info(self.env)
        else:
            self.env = config.get('vec_env')

        self.num_agents = self.env_info.get('agents', 1)
        self.value_size = self.env_info.get('value_size', 1)
        self.action_space = self.env_info['action_space']

        self.observation_space = self.env_info['observation_space']
        if isinstance(self.observation_space, gym.spaces.Dict):
            self.obs_shape = {}
            for k, v in self.observation_space.spaces.items():
                self.obs_shape[k] = v.shape
        else:
            self.obs_shape = self.observation_space.shape
        self.is_tensor_obses = False

        self.states = None
        self.player_config = self.config.get('player', {})
        self.use_cuda = True
        self.batch_size = 1
        self.has_batch_dimension = False
        self.has_central_value = self.config.get(
            'central_value_config') is not None
        self.device_name = self.config.get('device_name', 'cuda')
        self.render_env = self.player_config.get('render', False)
        self.games_num = self.player_config.get('games_num', 2000)
        if 'deterministic' in self.player_config:
            self.is_deterministic = self.player_config['deterministic']
        else:
            self.is_deterministic = self.player_config.get(
                'deterministic', True)
        self.n_game_life = self.player_config.get('n_game_life', 1)
        self.print_stats = self.player_config.get('print_stats', True)
        self.render_sleep = self.player_config.get('render_sleep', 0.002)
        self.max_steps = 108000 // 4
        self.device = torch.device(self.device_name)

        pbt_str = ''
        self.population_based_training = config.get('population_based_training', False)
        if self.population_based_training:
            # in PBT, make sure experiment name contains a unique id of the policy within a population
            pbt_str = f'_pbt_{config["pbt_idx"]:02d}'
        full_experiment_name = config.get('full_experiment_name', None)
        if full_experiment_name:
            print(f'Exact experiment name requested from command line: {full_experiment_name}')
            self.experiment_name = full_experiment_name
        else:
            self.experiment_name = config['name'] + pbt_str + datetime.now().strftime("_%d-%H-%M-%S")
        self.train_dir = config.get('train_dir', 'runs')

        # a folder inside of train_dir containing everything related to a particular experiment
        self.experiment_dir = os.path.join(self.train_dir, self.experiment_name, f"{self.seed}")

        self.actions_exploitation_dir = os.path.join(self.experiment_dir, 'actions_exploit')
        self.eval_nn_dir = os.path.join(self.experiment_dir, 'eval_nn')
        os.makedirs(self.actions_exploitation_dir, exist_ok=True)
        os.makedirs(self.eval_nn_dir, exist_ok=True)

        self.evaluation = self.player_config.get("evaluation", False) # run player as evaluation player to evaluate new checkpoints
        self.num_action_bins = config.get("num_action_bins", 100)

        self.writer = SummaryWriter(self.experiment_dir)

        # tensorboard hparams & metrics
        self._hparams = {
            'games_num': self.games_num,
            'n_games_life': self.n_game_life,
            'max_steps': self.max_steps,
        }

        self._metrics = {
            "rewards/step": 0,
        }


    def load_networks(self, params):
        builder = model_builder.ModelBuilder()
        self.config['network'] = builder.load(params)

    def _preproc_obs(self, obs_batch):
        if type(obs_batch) is dict:
            obs_batch = copy.copy(obs_batch)
            for k, v in obs_batch.items():
                if v.dtype == torch.uint8:
                    obs_batch[k] = v.float() / 255.0
                else:
                    obs_batch[k] = v
        else:
            if obs_batch.dtype == torch.uint8:
                obs_batch = obs_batch.float() / 255.0
        return obs_batch

    def env_step(self, env, actions):
        if not self.is_tensor_obses:
            actions = actions.cpu().numpy()
        obs, rewards, dones, infos = env.step(actions)
        if hasattr(obs, 'dtype') and obs.dtype == np.float64:
            obs = np.float32(obs)
        if self.value_size > 1:
            rewards = rewards[0]
        if self.is_tensor_obses:
            return self.obs_to_torch(obs), rewards.cpu(), dones.cpu(), infos
        else:
            if np.isscalar(dones):
                rewards = np.expand_dims(np.asarray(rewards), 0)
                dones = np.expand_dims(np.asarray(dones), 0)
            return self.obs_to_torch(obs), torch.from_numpy(rewards), torch.from_numpy(dones), infos

    def obs_to_torch(self, obs):
        if isinstance(obs, dict):
            if 'obs' in obs:
                obs = obs['obs']
            if isinstance(obs, dict):
                upd_obs = {}
                for key, value in obs.items():
                    upd_obs[key] = self._obs_to_tensors_internal(value, False)
            else:
                upd_obs = self.cast_obs(obs)
        else:
            upd_obs = self.cast_obs(obs)
        return upd_obs

    def _obs_to_tensors_internal(self, obs, cast_to_dict=True):
        if isinstance(obs, dict):
            upd_obs = {}
            for key, value in obs.items():
                upd_obs[key] = self._obs_to_tensors_internal(value, False)
        else:
            upd_obs = self.cast_obs(obs)
        return upd_obs

    def cast_obs(self, obs):
        if isinstance(obs, torch.Tensor):
            self.is_tensor_obses = True
        elif isinstance(obs, np.ndarray):
            assert (obs.dtype != np.int8)
            if obs.dtype == np.uint8:
                obs = torch.ByteTensor(obs).to(self.device)
            else:
                obs = torch.FloatTensor(obs).to(self.device)
        elif np.isscalar(obs):
            obs = torch.FloatTensor([obs]).to(self.device)
        return obs

    def preprocess_actions(self, actions):
        if not self.is_tensor_obses:
            actions = actions.cpu().numpy()
        return actions

    def env_reset(self, env):
        obs = env.reset()
        return self.obs_to_torch(obs)

    def restore(self, fn):
        raise NotImplementedError('restore')

    def get_weights(self):
        weights = {}
        weights['model'] = self.model.state_dict()
        return weights

    def set_weights(self, weights):
        self.model.load_state_dict(weights['model'])
        if self.normalize_input and 'running_mean_std' in weights:
            self.model.running_mean_std.load_state_dict(
                weights['running_mean_std'])

    def create_env(self):
        return env_configurations.configurations[self.env_name]['env_creator'](**self.env_config)

    def get_action(self, obs, is_deterministic=False):
        raise NotImplementedError('step')

    def get_masked_action(self, obs, mask, is_deterministic=False):
        raise NotImplementedError('step')

    def reset(self):
        raise NotImplementedError('raise')

    def init_rnn(self):
        if self.is_rnn:
            rnn_states = self.model.get_default_rnn_state()
            self.states = [torch.zeros((s.size()[0], self.batch_size, s.size(
            )[2]), dtype=torch.float32).to(self.device) for s in rnn_states]

    def _run(self):
        n_games = self.games_num
        render = self.render_env
        n_game_life = self.n_game_life
        is_deterministic = self.is_deterministic
        sum_rewards = 0
        sum_steps = 0
        sum_game_res = 0
        n_games = n_games * n_game_life
        games_played = 0
        has_masks = False
        has_masks_func = getattr(self.env, "has_action_mask", None) is not None

        op_agent = getattr(self.env, "create_agent", None)
        if op_agent:
            agent_inited = True
            # print('setting agent weights for selfplay')
            # self.env.create_agent(self.env.config)
            # self.env.set_weights(range(8),self.get_weights())

        if has_masks_func:
            has_masks = self.env.has_action_mask()

        need_init_rnn = self.is_rnn
        actions = torch.empty((0, 0), device=self.device)

        for _ in range(n_games):
            if games_played >= n_games:
                break

            obses = self.env_reset(self.env)
            batch_size = 1
            batch_size = self.get_batch_size(obses, batch_size)

            if need_init_rnn:
                self.init_rnn()
                need_init_rnn = False

            cr = torch.zeros(batch_size, dtype=torch.float32)
            steps = torch.zeros(batch_size, dtype=torch.float32)

            print_game_res = False

            for n in range(self.max_steps):
                if has_masks:
                    masks = self.env.get_action_mask()
                    action = self.get_masked_action(
                        obses, masks, is_deterministic)
                else:
                    action = self.get_action(obses, is_deterministic)

                obses, r, done, info = self.env_step(self.env, action)
                cr += r
                steps += 1

                # collect actions if set to true
                if self.evaluation:
                    # save action
                    actions = torch.cat((actions, action), 0)

                if render:
                    self.env.render(mode='human')
                    time.sleep(self.render_sleep)

                all_done_indices = done.nonzero(as_tuple=False)
                done_indices = all_done_indices[::self.num_agents]
                done_count = len(done_indices)
                games_played += done_count

                if done_count > 0:
                    if self.is_rnn:
                        for s in self.states:
                            s[:, all_done_indices, :] = s[:,
                                                          all_done_indices, :] * 0.0

                    cur_rewards = cr[done_indices].sum().item()
                    cur_steps = steps[done_indices].sum().item()

                    cr = cr * (1.0 - done.float())
                    steps = steps * (1.0 - done.float())
                    sum_rewards += cur_rewards
                    sum_steps += cur_steps

                    game_res = 0.0
                    if isinstance(info, dict):
                        if 'battle_won' in info:
                            print_game_res = True
                            game_res = info.get('battle_won', 0.5)
                        if 'scores' in info:
                            print_game_res = True
                            game_res = info.get('scores', 0.5)

                    if self.print_stats:
                        cur_rewards_done = cur_rewards/done_count
                        cur_steps_done = cur_steps/done_count
                        if print_game_res:
                            print(f'reward: {cur_rewards_done:.1f} steps: {cur_steps_done:.1} w: {game_res:.1}')
                        else:
                            print(f'reward: {cur_rewards_done:.1f} steps: {cur_steps_done:.1f}')

                    sum_game_res += game_res
                    if batch_size//self.num_agents == 1 or games_played >= n_games:
                        break


        print(sum_rewards)
        if print_game_res:
            print('av reward:', sum_rewards / games_played * n_game_life, 'av steps:', sum_steps /
                  games_played * n_game_life, 'winrate:', sum_game_res / games_played * n_game_life)
        else:
            print('av reward:', sum_rewards / games_played * n_game_life,
                  'av steps:', sum_steps / games_played * n_game_life)

        mean_rewards = sum_rewards / games_played * n_game_life
        mean_lengths = sum_steps / games_played * n_game_life

        return mean_rewards, mean_lengths, games_played, actions if self.evaluation else None

    def run(self):
        if self.evaluation:
            # evaluation player checks all checkpoints and logs to tensorboard
            exp, ssi, sei = hparams(self._hparams, metric_dict=self._metrics)
            self.writer.file_writer.add_summary(exp)
            self.writer.file_writer.add_summary(ssi)
            self.writer.file_writer.add_summary(sei)

            total_time = 0

            checkpoints = list(filter(os.path.isfile, os.listdir(self.eval_nn_dir)))
            checkpoints = [os.path.join(self.eval_nn_dir, c) for c in checkpoints]
            checkpoints.sort(key=lambda x: os.path.getmtime(x))

            for fn in checkpoints:
                # check filename and get frame
                match = re.search(r"/frame_(\d+).*.pth/gm", fn)
                if not match:
                    continue
                frame = int(match.group(1))

                # restore checkpoint
                self.restore(fn)

                # run evaluation
                step_start = time.time()
                mean_rewards, mean_lengths, games_played, actions = self._run()
                step_end = time.time()

                step_time = step_end - step_start
                fps_step = step_time / (mean_lengths * games_played / self.n_game_life)
                total_time += step_time

                # log action histogram
                a_min = float(self.action_space.low.min())
                a_max = float(self.action_space.high.max())
                for  i in range(actions.shape[1]):
                    hist, bin_edges = torch.histogram(actions[:, i], self.num_action_bins, range=(a_min, a_max))
                    self.writer.add_histogram(f"actions/dim{i}", hist, frame, bin_edges)

                self.writer.add_scalar('performance/step_fps', fps_step, frame)
                self.writer.add_scalar('performance/step_time', step_time, frame)

                self.writer.add_scalar('rewards/step', mean_rewards, frame)
                self.writer.add_scalar('rewards/time', mean_rewards, total_time)
                self.writer.add_scalar('episode_lengths/step', mean_lengths, frame)
                self.writer.add_scalar('episode_lengths/time', mean_lengths, total_time)

        else:
            self._run()

    def get_batch_size(self, obses, batch_size):
        obs_shape = self.obs_shape
        if type(self.obs_shape) is dict:
            if 'obs' in obses:
                obses = obses['obs']
            keys_view = self.obs_shape.keys()
            keys_iterator = iter(keys_view)
            if 'observation' in obses:
                first_key = 'observation'
            else:
                first_key = next(keys_iterator)
            obs_shape = self.obs_shape[first_key]
            obses = obses[first_key]

        if len(obses.size()) > len(obs_shape):
            batch_size = obses.size()[0]
            self.has_batch_dimension = True

        self.batch_size = batch_size

        return batch_size<|MERGE_RESOLUTION|>--- conflicted
+++ resolved
@@ -3,16 +3,13 @@
 import numpy as np
 import torch
 import copy
-<<<<<<< HEAD
+from rl_games.common import vecenv
 import os
 import re
 from datetime import datetime
 from torch.utils.tensorboard import SummaryWriter
 from torch.utils.tensorboard.summary import hparams
 
-=======
-from rl_games.common import vecenv
->>>>>>> fa1c13cc
 from rl_games.common import env_configurations
 from rl_games.algos_torch import model_builder
 
@@ -329,7 +326,6 @@
                     if batch_size//self.num_agents == 1 or games_played >= n_games:
                         break
 
-
         print(sum_rewards)
         if print_game_res:
             print('av reward:', sum_rewards / games_played * n_game_life, 'av steps:', sum_steps /

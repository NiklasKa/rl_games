--- conflicted
+++ resolved
@@ -68,13 +68,7 @@
         self.betas = self.config.get('betas',[0.9, 0.999])
         self.optimizer = self.actor_optimizer = optim.Adam(self.actor_model.parameters(), float(self.actor_lr), betas=self.betas, eps=1e-08,
                                     weight_decay=self.weight_decay)
-<<<<<<< HEAD
-        # self.critic_optimizer = optim.Adam(self.critic_model.parameters(), float(self.critic_lr), betas=self.betas, eps=1e-08,
-        #                                    weight_decay=self.weight_decay)
         self.critic_optimizer = optim.Adam(self.critic_model.parameters(), self.critic_lr, betas=self.betas, eps=1e-08,
-=======
-        self.critic_optimizer = optim.Adam(self.critic_model.parameters(), float(self.critic_lr), betas=self.betas, eps=1e-08,
->>>>>>> 8f1f4a2e
                                     weight_decay=self.weight_decay)
 
         self.dataset = datasets.PPODataset(self.batch_size, self.minibatch_size, self.is_discrete, self.is_rnn,
@@ -352,14 +346,10 @@
             for param, param_targ in zip(self.critic_model.parameters(), self.target_critic.parameters()):
                 param_targ.data.mul_(alpha)
                 param_targ.data.add_((1. - alpha) * param.data)
-<<<<<<< HEAD
-        self.last_lr, _ = self.scheduler.update(self.last_lr, 0, self.epoch_num,   0, None)
-        self.critic_lr, _ = self.critic_scheduler.update(self.critic_lr, 0, self.epoch_num, 0, None)
-=======
+
         self.last_lr, _ = self.scheduler.update(self.last_lr, 0, self.epoch_num, 0, None)
         self.critic_lr, _ = self.critic_scheduler.update(self.critic_lr, 0, self.epoch_num, 0, None)
 
->>>>>>> 8f1f4a2e
         self.update_lr(self.last_lr, self.critic_lr)
         update_time_end = time.time()
         play_time = play_time_end - play_time_start

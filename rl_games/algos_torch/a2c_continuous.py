--- conflicted
+++ resolved
@@ -21,13 +21,9 @@
             'actions_num' : self.actions_num,
             'input_shape' : obs_shape,
             'num_seqs' : self.num_actors * self.num_agents,
-<<<<<<< HEAD
-            'value_size': self.env_info.get('value_size', 1)
-=======
             'value_size': self.env_info.get('value_size',1),
             'normalize_value' : self.normalize_value,
             'normalize_input': self.normalize_input,
->>>>>>> 08b0ef86
         }
         
         self.model = self.network.build(build_config)

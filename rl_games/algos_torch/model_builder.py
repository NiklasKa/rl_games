from rl_games.common import object_factory
import rl_games.algos_torch
from rl_games.algos_torch import network_builder
from rl_games.algos_torch import models

NETWORK_REGISTRY = {}
MODEL_REGISTRY = {}

def register_network(name, target_class):
    NETWORK_REGISTRY[name] = lambda **kwargs: target_class()

def register_model(name, target_class):
    MODEL_REGISTRY[name] = lambda  network, **kwargs: target_class(network)


class NetworkBuilder:
    def __init__(self):
        self.network_factory = object_factory.ObjectFactory()
        self.network_factory.set_builders(NETWORK_REGISTRY)
<<<<<<< HEAD
        self.network_factory.register_builder('actor_critic', lambda **kwargs : network_builder.A2CBuilder())
        self.network_factory.register_builder('resnet_actor_critic', lambda **kwargs : network_builder.A2CResnetBuilder())
=======
        self.network_factory.register_builder('actor_critic', lambda **kwargs: network_builder.A2CBuilder())
        self.network_factory.register_builder('resnet_actor_critic',
                                              lambda **kwargs: network_builder.A2CResnetBuilder())
        self.network_factory.register_builder('rnd_curiosity', lambda **kwargs: network_builder.RNDCuriosityBuilder())
>>>>>>> 08b0ef86
        self.network_factory.register_builder('soft_actor_critic', lambda **kwargs: network_builder.SACBuilder())
        self.network_factory.register_builder('env_model', lambda **kwargs: network_builder.EnvModelBuilder())

    def load(self, params):
<<<<<<< HEAD
        model_name = params['model']['name']
        network_name = params['network']['name']

        network = self.network_factory.create(network_name)
        network.load(params['network'])
        model = self.model_factory.create(model_name, network=network)
=======
        network_name = params['name']
        network = self.network_factory.create(network_name)
        network.load(params)

        return network

>>>>>>> 08b0ef86

class ModelBuilder:
    def __init__(self):
        self.model_factory = object_factory.ObjectFactory()
        self.model_factory.set_builders(MODEL_REGISTRY)
        self.model_factory.register_builder('discrete_a2c', lambda network, **kwargs: models.ModelA2C(network))
        self.model_factory.register_builder('multi_discrete_a2c',
                                            lambda network, **kwargs: models.ModelA2CMultiDiscrete(network))
        self.model_factory.register_builder('continuous_a2c',
                                            lambda network, **kwargs: models.ModelA2CContinuous(network))
        self.model_factory.register_builder('continuous_a2c_logstd',
                                            lambda network, **kwargs: models.ModelA2CContinuousLogStd(network))
        self.model_factory.register_builder('soft_actor_critic',
                                            lambda network, **kwargs: models.ModelSACContinuous(network))
        self.model_factory.register_builder('central_value',
                                            lambda network, **kwargs: models.ModelCentralValue(network))
        self.network_builder = NetworkBuilder()

    def get_network_builder(self):
        return self.network_builder

    def load(self, params):
        model_name = params['model']['name']
        network = self.network_builder.load(params['network'])
        model = self.model_factory.create(model_name, network=network)
        return model<|MERGE_RESOLUTION|>--- conflicted
+++ resolved
@@ -17,34 +17,17 @@
     def __init__(self):
         self.network_factory = object_factory.ObjectFactory()
         self.network_factory.set_builders(NETWORK_REGISTRY)
-<<<<<<< HEAD
-        self.network_factory.register_builder('actor_critic', lambda **kwargs : network_builder.A2CBuilder())
-        self.network_factory.register_builder('resnet_actor_critic', lambda **kwargs : network_builder.A2CResnetBuilder())
-=======
         self.network_factory.register_builder('actor_critic', lambda **kwargs: network_builder.A2CBuilder())
-        self.network_factory.register_builder('resnet_actor_critic',
-                                              lambda **kwargs: network_builder.A2CResnetBuilder())
-        self.network_factory.register_builder('rnd_curiosity', lambda **kwargs: network_builder.RNDCuriosityBuilder())
->>>>>>> 08b0ef86
+        self.network_factory.register_builder('resnet_actor_critic', lambda **kwargs: network_builder.A2CResnetBuilder())
         self.network_factory.register_builder('soft_actor_critic', lambda **kwargs: network_builder.SACBuilder())
         self.network_factory.register_builder('env_model', lambda **kwargs: network_builder.EnvModelBuilder())
 
     def load(self, params):
-<<<<<<< HEAD
-        model_name = params['model']['name']
-        network_name = params['network']['name']
-
-        network = self.network_factory.create(network_name)
-        network.load(params['network'])
-        model = self.model_factory.create(model_name, network=network)
-=======
         network_name = params['name']
         network = self.network_factory.create(network_name)
         network.load(params)
 
         return network
-
->>>>>>> 08b0ef86
 
 class ModelBuilder:
     def __init__(self):
